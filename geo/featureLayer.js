//////////////////////////////////////////////////////////////////////////////
/**
 * @module ogs.geo
 */

/*jslint devel: true, forin: true, newcap: true, plusplus: true*/
/*jslint white: true, indent: 2*/

/*global geoModule, ogs, inherit, $, HTMLCanvasElement, Image*/
/*global vglModule, document*/
//////////////////////////////////////////////////////////////////////////////

//////////////////////////////////////////////////////////////////////////////
/**
 * Create a new instance of class featureLayer
 *
 * @class
 * @dec Layer to draw points, lines, and polygons on the map The polydata layer
 *      provide mechanisms to create and draw geometrical shapes such as points,
 *      lines, and polygons.
 * @returns {geoModule.featureLayer}
 */
//////////////////////////////////////////////////////////////////////////////
geoModule.featureLayer = function(options, feature) {
  "use strict";
  if (!(this instanceof geoModule.featureLayer)) {
    return new geoModule.featureLayer(options, feature);
  }
  geoModule.layer.call(this, options);

  /** @private */
  var m_that = this,
      m_time = null,
      m_features = [],
      m_newFeatures = [],
      m_expiredFeatures = [],
      m_predrawTime = ogs.vgl.timestamp(),
      m_updateTime = ogs.vgl.timestamp(),
      m_legend = null,
      m_visible = true;

  if (feature) {
    m_newFeatures.push(feature);
    m_features.push(feature);
  }
  m_predrawTime.modified();
  m_updateTime.modified();

  ////////////////////////////////////////////////////////////////////////////
  /**
   * Get current time of the layer.
   *
   * This should be implemented by the derived class
   */
  ////////////////////////////////////////////////////////////////////////////
  this.time = function() {
     return m_time;
  };

  ////////////////////////////////////////////////////////////////////////////
  /**
   * Return the underlying drawable entity.
   * @returns {Array}
   */
  ////////////////////////////////////////////////////////////////////////////
  this.features = function() {
    return m_features;
  };

  ////////////////////////////////////////////////////////////////////////////
  /**
   * Set feature.
   *
   * @param {Array} Array of feature
   * @returns {Boolean}
   */
  ////////////////////////////////////////////////////////////////////////////
  this.setFeatures = function(features) {
    if (features.length > 0) {
      m_newFeatures = features.slice(0);
      m_features = features.slice(0);
      this.modified();
      m_updateTime. modified();
      return true;
    }
    return false;
  };

  ////////////////////////////////////////////////////////////////////////////
  /**
   * Return array that holds expired features for this layer
   *
   * This method is mostly should be used by the derived class.
   *
   * @returns {Array}
   */
  ////////////////////////////////////////////////////////////////////////////
  this.expiredFeatures = function() {
    return m_expiredFeatures;
  };

  ////////////////////////////////////////////////////////////////////////////
  /**
   * Return array that holds new features for this layer
   *
   * This method is mostly should be used by the derived class.
   *
   * @returns {Array}
   */
  ////////////////////////////////////////////////////////////////////////////
  this.newFeatures = function() {
    return m_newFeatures;
  };

  ////////////////////////////////////////////////////////////////////////////
  /**
   * Virtual function that inform if the layer has a legend
   */
  ////////////////////////////////////////////////////////////////////////////
  this.hasLegend = function() {
    if (!this.dataSource()) {
      return false;
    } else {
      return true;
    }
  };

  ////////////////////////////////////////////////////////////////////////////
  /**
   * Create legend for this layer
   */
  ////////////////////////////////////////////////////////////////////////////
  this.createLegend = function() {
    if (m_legend) {
      console.log('[info] Legend already exists for this layer')
      return;
    }

    if (!this.dataSource()) {
      return;
    }

    // Assuming that first variable is the scalar
    var varnames = this.dataSource().variableNames(),
        lut = this.lookupTable();

    if (varnames.length > 0) {
      // Create new lookup table if none exist
      if (!lut) {
        lut = vglModule.lookupTable();
        this.setLookupTable(lut);
      }
      lut.setRange(this.dataSource().getScalarRange());
      m_legend = vglModule.utils.createColorLegend(
        varnames[0], lut, this.legendOrigin(), this.legendWidth(),
        this.legendHeight(), 10, 0);
      m_newFeatures = m_newFeatures.concat(m_legend);
    }
  };

  ////////////////////////////////////////////////////////////////////////////
  /**
   * Update legend because parameters are changed
   */
  ////////////////////////////////////////////////////////////////////////////
  this.updateLegend = function() {
    // For now just delete the last one and create on from scratch
    var i,
        index;
    if (m_legend && m_legend.length > 0) {
      m_expiredFeatures = m_expiredFeatures.concat(m_legend);

      // Also remove it from new features if exists
      for (i = 0; i < m_legend.length; ++i) {
        index = m_newFeatures.indexOf(m_legend[i]);
        if (index != -1) {
          m_newFeatures.splice(index, 1);
        }
      }
    }
    m_legend = null;
    this.createLegend();
  };

  ////////////////////////////////////////////////////////////////////////////
  /**
   * Update layer to a particular time
   */
  ////////////////////////////////////////////////////////////////////////////
  this.update = function(request) {
    if (!this.dataSource()) {
      console.log('[info] No valid data source found.');
      return;
    }

    var i = 0,
        time = request.time(),
        data = null,
        varnames = null,
        geomFeature = null,
        lut = this.lookupTable();

    if (!time) {
      console.log('[info] Timestamp not provided. Using time from previous update.');
      // Use previous time
      time = m_time;
    } else {
      m_time = time;
    }

    data = this.dataSource().getData(time);
    if (!data) {
      return;
    }

    // Clear our existing features
    if (m_expiredFeatures.length > 0) {
      m_expiredFeatures = m_expiredFeatures.concat(m_newFeatures.slice(0));
    } else {
      m_expiredFeatures = m_newFeatures.slice(0);
    }

    m_newFeatures.length = 0;

    if (m_legend && m_legend.length > 0) {
      m_newFeatures = m_newFeatures.concat(m_legend);
    }

    // Create legend if not created earlier
    if (!m_legend) {
      this.createLegend();
    }

    for(i = 0; i < data.length; ++i) {
      switch(data[i].type()) {
        case vglModule.data.geometry:
          geomFeature = geoModule.geometryFeature(data[i]);
          geomFeature.material().setBinNumber(this.binNumber());
          geomFeature.setLookupTable(lut);
          m_newFeatures.push(geomFeature);
          break;
        case vglModule.data.raster:
          break;
        default:
          console.log('[warning] Data type not handled', data.type());
      }
    }

    m_features = m_newFeatures.slice(0);

    if (data.length > 0) {
      m_updateTime. modified();
      this.setOpacity(this.opacity());
    }
  };

  ////////////////////////////////////////////////////////////////////////////
  /**
   * Prepare layer for rendering
   */
  ////////////////////////////////////////////////////////////////////////////
  this.predraw = function(request) {
    if (m_predrawTime.getMTime() > m_updateTime.getMTime()) {
      return;
    }

    var featureCollection = request.featureCollection();
    featureCollection.setNewFeatures(this.id(), m_newFeatures);
    featureCollection.setExpiredFeatures(this.id(), m_expiredFeatures);

    m_expiredFeatures.length = 0;

    m_predrawTime.modified();
  };

  ////////////////////////////////////////////////////////////////////////////
  /**
   * Update opacity for rendering
   */
  ////////////////////////////////////////////////////////////////////////////
  this.updateLayerOpacity = function(opacity) {
    if (!m_features) {
      return;
    }

    var i = null,
        j = null,
        mat = null,
        skipFeature = false,
        opacityUniform = null;

    for (i = 0; i < m_features.length; ++i) {
      skipFeature = false;
      if (m_legend && m_legend.length) {
        for (j = 0; j < m_legend.length; ++j) {
          if (m_features[i] === m_legend[j]) {
            skipFeature = true;
            break;
          }
        }

        if (skipFeature) {
          continue;
        }

        mat = m_features[i].material();
        opacityUniform = mat.shaderProgram().uniform('opacity');
        if (opacityUniform !== null) {
          opacityUniform.set(opacity);
          $(m_that).trigger(geoModule.command.updateLayerOpacityEvent);
        }
      }
    }
  };

  ////////////////////////////////////////////////////////////////////////////
  /**
   * Update color mapping for the layer for a particular variable.
   * This should be called when lookup table or any other parameters
   * that could affect color mappings changes.
   */
    ////////////////////////////////////////////////////////////////////////////
  this.updateColorMapping = function(varname) {
    var i = null,
        lut = this.lookupTable(varname);

    lut.setRange(this.dataSource().getScalarRange(varname));
    for (i = 0; i < m_features.length; ++i) {
      m_features.setLookupTable(lut);
    }
  };

  ////////////////////////////////////////////////////////////////////////////
  /**
   * Get if layer is visible.
   *
   * @returns {Boolean}
   */
  ////////////////////////////////////////////////////////////////////////////
  this.visible = function() {
    return m_visible;
  };

  ////////////////////////////////////////////////////////////////////////////
  /**
   * Set layer visible true or false. Set the visability of the features in
   * this layer.
   *
   * @returns {Boolean}
   */
  ////////////////////////////////////////////////////////////////////////////
  this.setVisible = function(flag) {
    m_visible = flag

    $.each(m_features, function(i, feature){
      feature.setVisible(flag)
    });
  };

<<<<<<< HEAD
=======
  ////////////////////////////////////////////////////////////////////////////
  /**
   * Queries the scalar value closest to the location
   */
  ////////////////////////////////////////////////////////////////////////////
  this.queryLocation = function(location) {
    var attrScalar = vglModule.vertexAttributeKeys.Scalar,
        features = this.features(),
        mapper, geomData, p, prim, idx, indices, ia, ib, ic, va, vb, vc,
        point, isLeftTurn, triArea, totalArea, alpha, beta, gamma, sa,
        sb, sc, result;

    for (var fi in features) {
      mapper = features[fi].mapper();
      geomData = mapper.geometryData();

      for (p = 0; p < geomData.numberOfPrimitives(); ++p) {
        prim = geomData.primitive(p);
        if (prim.primitiveType() == gl.TRIANGLES) {
          if (prim.indicesPerPrimitive() != 3)
            console.log("[warning] Triangles should have 3 vertices");

          for (idx = 0; idx < prim.numberOfIndices(); idx += 3) {
            indices = prim.indices();
            ia = indices[idx+0];
            ib = indices[idx+1];
            ic = indices[idx+2];
            va = geomData.getPosition(ia);
            vb = geomData.getPosition(ib);
            vc = geomData.getPosition(ic);


            ///  TODO: this assume triangles in a plane z=0.
            /// Otherwise we would need full-fledged geometric intersection tests.
            ///
            point = vec3.create();
            point[0] = location.x;
            point[1] = location.y;
            point[2] = 0;

            isLeftTurn = function(a, b, c) {
              return (b[0]-a[0])*(c[1]-a[1]) - (c[0]-a[0])*(b[1]-a[1]) >= 0;
            };

            /// NOTE:
            /// Doing all by hand because gl-matrix breaks API depending on version.
            /// e.g. destination argument can be either first or last.
            var cross = function(a, b) {
              return [a[1]*b[2] - a[2]*b[1],
                      a[2]*b[0] - a[0]*b[2],
                      a[0]*b[1] - a[1]*b[0]];
            };

            triArea = function(a, b, c) {
              var ab = [b[0]-a[0], b[1]-a[1], b[2]-a[2]],
                  ac = [c[0]-a[0], c[1]-a[1], c[2]-a[2]],
                  r = cross(ab, ac);

              // NOTE: actual area is half of this
              return Math.sqrt(r[0]*r[0] + r[1]*r[1] + r[2]*r[2]);
            };

            totalArea = triArea(va, vb, vc);
            if (totalArea == 0) {
              //console.log("degenerated triangle");
              continue;
            };

            // this is data that is going down the WebGL pipeline, it better be CCW
            if (isLeftTurn(va, vb, point) && isLeftTurn(vb, vc, point) && isLeftTurn(vc, va, point)) {
              // now compute barycentric coordinates
              alpha = triArea(point, vb, vc)/ totalArea;
              beta  = triArea(point, vc, va)/ totalArea;
              gamma = triArea(point, va, vb)/ totalArea;

              sa = geomData.getScalar(ia);
              sb = geomData.getScalar(ib);
              sc = geomData.getScalar(ic);
              result = {
                layer : this,
                data : {
                  "feature" : fi ,
                  "value" : alpha*sa + beta*sb + gamma*sc
                }
              };
              $(this).trigger(geoModule.command.queryResultEvent, result);
              return; // should we continue checking?
            }
          }
        }
        else if (prim.primitiveType() == gl.TRIANGLE_STRIP) {
          console.log("TRIANGLE_STRIP: " + prim.numberOfIndices() );
          // TODO: how to make sense of this? triangleStrip says it has 3 indices per primitive
        }
      }
    }
  }

  this.setOpacity(this.opacity());
>>>>>>> 7f61c7a2
  return this;
};

inherit(geoModule.featureLayer, geoModule.layer);

/* Local Variables:   */
/* mode: js           */
/* js-indent-level: 2 */
/* End:               */<|MERGE_RESOLUTION|>--- conflicted
+++ resolved
@@ -357,8 +357,6 @@
     });
   };
 
-<<<<<<< HEAD
-=======
   ////////////////////////////////////////////////////////////////////////////
   /**
    * Queries the scalar value closest to the location
@@ -456,15 +454,7 @@
       }
     }
   }
-
-  this.setOpacity(this.opacity());
->>>>>>> 7f61c7a2
   return this;
 };
 
-inherit(geoModule.featureLayer, geoModule.layer);
-
-/* Local Variables:   */
-/* mode: js           */
-/* js-indent-level: 2 */
-/* End:               */+inherit(geoModule.featureLayer, geoModule.layer);