--- conflicted
+++ resolved
@@ -650,13 +650,4 @@
   return this;
 };
 
-<<<<<<< HEAD
-inherit(geoModule.map, ogs.vgl.object);
-
-/* Local Variables:   */
-/* mode: js           */
-/* js-indent-level: 2 */
-/* End:               */
-=======
-inherit(geoModule.map, vglModule.object);
->>>>>>> f28321fb
+inherit(geoModule.map, vglModule.object);