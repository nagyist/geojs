--- conflicted
+++ resolved
@@ -1,18 +1,3 @@
-<<<<<<< HEAD
-|---
-|layout: example
-|title: Animated transitions
-|about: Using animations to transition between points on a map.
-|---
-| 
-#controls
-  button#pan-to-london Pan to London
-  button#elastic-to-moscow Elastic to Moscow
-  button#bounce-to-istanbul Bounce to Istanbul
-  button#fly-to-bern Fly to Bern
-  button#spin-to-budapest Spin to Budapest
-  button#test.hidden Test
-=======
 extends ../common/index.pug
 
 block append mainContent
@@ -22,5 +7,4 @@
     button#bounce-to-istanbul Bounce to Istanbul
     button#fly-to-bern Fly to Bern
     button#spin-to-budapest Spin to Budapest
-    button#test.hidden Test
->>>>>>> cb4ea546
+    button#test.hidden Test