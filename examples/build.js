var path = require('path');
var glob = require('glob').sync;
var fs = require('fs-extra');
var docco = require('docco').document;
var pug = require('pug');

// generate the examples
fs.ensureDirSync('dist/examples');
glob('examples/*/example.json')
  .map(function (f) {
    // /path/to/example.json
    f = path.resolve(f);

    // content of example.json
    var json = fs.readJSONSync(path.resolve(f));

    // directory of the example
    var dir = path.dirname(f);

    // the main js file for the example
    var main = path.resolve(dir, json.exampleJs[0]);

    // the output directory where the example will be compiled
    var output = path.resolve('dist', '_examples', json.path);

    // create, empty, and copy the source directory
    fs.emptyDirSync(output);
    fs.copySync(dir, output);

    // make docco documentation in:
    //   dist/examples/<name>/docs/
    docco({
      args: [main],
      output: path.resolve(output, 'docs'),
      layout: 'classic'
    }, function () {
      // simplify the docco output to reduce the output size by
      // removing the unnecessary public/ directory
      fs.removeSync(path.resolve(output, 'docs', 'public'));
    });

    json.docHTML = 'docs/' + path.basename(main).replace(/js$/, 'html');
    json.bundle = '../bundle.js';

<<<<<<< HEAD
    var fn = jade.compileFile(path.relative('.', path.resolve(dir, 'index.jade')), {pretty: false});
    fs.writeFileSync(path.resolve(output, 'index.html'), fn(json));
    return json;
  });
=======
    var fn = pug.compileFile(path.relative('.', path.resolve(dir, 'index.pug')), {pretty: true});
    fs.writeFileSync(path.resolve(output, 'index.html'), fn(json));
    return json;
  });

// copy common files
fs.copySync('examples/common', 'dist/examples/common');

// create the main example page
var data = {
  hideNavbar: false,
  exampleCss: ['main.css'],
  exampleJs: ['main.js'],
  examples: examples,
  bundle: './bundle.js',
  about: {hidden: true},
  title: 'GeoJS'
};

// copy assets for the main page
fs.copySync('examples/main.js', 'dist/examples/main.js');
fs.copySync('examples/main.css', 'dist/examples/main.css');

var fn = pug.compileFile('./examples/index.pug', {pretty: true});
fs.writeFileSync(
  path.resolve('dist', 'examples', 'index.html'),
  fn(data)
);
>>>>>>> 67983084
<|MERGE_RESOLUTION|>--- conflicted
+++ resolved
@@ -5,7 +5,7 @@
 var pug = require('pug');
 
 // generate the examples
-fs.ensureDirSync('dist/examples');
+fs.ensureDirSync('dist/_examples');
 glob('examples/*/example.json')
   .map(function (f) {
     // /path/to/example.json
@@ -42,38 +42,7 @@
     json.docHTML = 'docs/' + path.basename(main).replace(/js$/, 'html');
     json.bundle = '../bundle.js';
 
-<<<<<<< HEAD
-    var fn = jade.compileFile(path.relative('.', path.resolve(dir, 'index.jade')), {pretty: false});
+    var fn = pug.compileFile(path.relative('.', path.resolve(dir, 'index.pug')), {pretty: false});
     fs.writeFileSync(path.resolve(output, 'index.html'), fn(json));
     return json;
   });
-=======
-    var fn = pug.compileFile(path.relative('.', path.resolve(dir, 'index.pug')), {pretty: true});
-    fs.writeFileSync(path.resolve(output, 'index.html'), fn(json));
-    return json;
-  });
-
-// copy common files
-fs.copySync('examples/common', 'dist/examples/common');
-
-// create the main example page
-var data = {
-  hideNavbar: false,
-  exampleCss: ['main.css'],
-  exampleJs: ['main.js'],
-  examples: examples,
-  bundle: './bundle.js',
-  about: {hidden: true},
-  title: 'GeoJS'
-};
-
-// copy assets for the main page
-fs.copySync('examples/main.js', 'dist/examples/main.js');
-fs.copySync('examples/main.css', 'dist/examples/main.css');
-
-var fn = pug.compileFile('./examples/index.pug', {pretty: true});
-fs.writeFileSync(
-  path.resolve('dist', 'examples', 'index.html'),
-  fn(data)
-);
->>>>>>> 67983084
