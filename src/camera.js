var inherit = require('./inherit');
var object = require('./object');
var util = require('./util');
var mat4 = require('gl-mat4');
var vec4 = require('gl-vec4');

/**
 * This class defines the raw interface for a camera.  At a low level, the
 * camera provides a methods for converting between a map's coordinate system
 * to display pixel coordinates.
 *
 * For the moment, all camera transforms are assumed to be expressible as
 * 4x4 matrices.  More general cameras may follow that break this assumption.
 *
 * The interface for the camera is relatively stable for "map-like" views,
 * e.g. when the camera is pointing in the direction [0, 0, -1], and placed
 * above the z=0 plane.  More general view changes and events have not yet
 * been defined.
 *
 * The camera emits the following events when the view changes:
 *
 *   * {@link geo.event.camera.pan} when the camera is translated in the
 *       x/y plane
 *   * {@link geo.event.camera.zoom} when the camera is changed in a way
 *       that modifies the current zoom level
 *   * {@link geo.event.camera.view} when the visible bounds change for
 *       any reason
 *   * {@link geo.event.camera.projection} when the projection type changes
 *   * {@link geo.event.camera.viewport} when the viewport changes
 *
 * By convention, protected methods do not update the internal matrix state,
 * public methods do.  There are a few primary methods that are intended to
 * be used by external classes to mutate the internal state:
 *
 *   * bounds: Set the visible bounds (for initialization and zooming)
 *   * pan: Translate the camera in x/y by an offset (for panning)
 *   * viewFromCenterSizeRotation: set the camera view based on a center
 *        point, boundary size, and rotation angle.
 *
 * @class
 * @alias geo.camera
 * @extends geo.object
 * @param {object?} spec Options argument
 * @param {string} spec.projection One of the supported geo.camera.projection
 * @param {object} spec.viewport The initial camera viewport
 * @param {object} spec.viewport.width
 * @param {object} spec.viewport.height
 * @returns {geo.camera}
 */
var camera = function (spec) {
  if (!(this instanceof camera)) {
    return new camera(spec);
  }

  var geo_event = require('./event');

  spec = spec || {};
  object.call(this, spec);

  /**
   * The view matrix
   * @protected
   */
  this._view = util.mat4AsArray();

  /**
   * The projection matrix
   * @protected
   */
  this._proj = util.mat4AsArray();

  /**
   * The projection type (one of `this.constructor.projection`)
   * @protected
   */
  this._projection = null;

  /**
   * The transform matrix (view * proj)
   * @protected
   */
  this._transform = util.mat4AsArray();

  /**
   * The inverse transform matrix (view * proj)^-1
   * @protected
   */
  this._inverse = util.mat4AsArray();

  /**
   * Cached bounds object recomputed on demand.
   * @protected
   */
  this._bounds = null;

  /**
   * Cached "display" matrix recomputed on demand.
   * @see {@link geo.camera.display}
   * @protected
   */
  this._display = null;

  /**
   * Cached "world" matrix recomputed on demand.
   * @see {@link geo.camera.world}
   * @protected
   */
  this._world = null;

  /**
   * The viewport parameters size and offset.
   * @property {number} height Viewport height in pixels
   * @property {number} width Viewport width in pixels
   * @protected
   */
  this._viewport = {width: 1, height: 1};

  /**
   * Set up the projection matrix for the current projection type.
   * @protected
   */
  this._createProj = function () {
    var s = this.constructor.bounds.near / this.constructor.bounds.far;

    // call mat4.frustum or mat4.ortho here
    if (this._projection === 'perspective') {
      mat4.frustum(
        this._proj,
        this.constructor.bounds.left * s,
        this.constructor.bounds.right * s,
        this.constructor.bounds.bottom * s,
        this.constructor.bounds.top * s,
        -this.constructor.bounds.near,
        -this.constructor.bounds.far
      );
    } else if (this._projection === 'parallel') {
      mat4.ortho(
        this._proj,
        this.constructor.bounds.left,
        this.constructor.bounds.right,
        this.constructor.bounds.bottom,
        this.constructor.bounds.top,
        this.constructor.bounds.near,
        this.constructor.bounds.far
      );
    }
  };

  /**
   * Update the internal state of the camera on change to camera
   * parameters.
   * @protected
   * @fires geo.event.camera.view
   */
  this._update = function () {
    this._bounds = null;
    this._display = null;
    this._world = null;
    this._transform = camera.combine(this._proj, this._view);
    mat4.invert(this._inverse, this._transform);
    this.geoTrigger(geo_event.camera.view, {
      camera: this
    });
  };

  /**
   * Getter/setter for the view matrix.
   * @note copies the matrix value on set.
   * @property {mat4} view The view matrix.
   * @name geo.camera#view
   */
  Object.defineProperty(this, 'view', {
    get: function () {
      return this._view;
    },
    set: function (view) {
      mat4.copy(this._view, view);
      this._update();
    }
  });

  /**
   * Getter/setter for the view bounds.
   *
   * @property {object} bounds The view bounds.
   * @property {number} bounds.left
   * @property {number} bounds.top
   * @property {number} bounds.right
   * @property {number} bounds.bottom
   * @name geo.camera#bounds
   */
  Object.defineProperty(this, 'bounds', {
    get: function () {
      if (this._bounds === null) {
        this._bounds = this._getBounds();
      }
      return this._bounds;
    },
    set: function (bounds) {
      this._setBounds(bounds);
      this._update();
    }
  });

  /**
   * Getter for the "display" matrix.  This matrix converts from
   * world coordinates into display coordinates.  This matrix exists to
   * generate matrix3d css transforms that can be used in layers that
   * render on the DOM.  Read only.
   *
   * @property {mat4} display The display matrix.
   * @name geo.camera#display
   */
  Object.defineProperty(this, 'display', {
    get: function () {
      var mat;
      if (this._display === null) {
        mat = camera.affine(
          {x: 1, y: 1}, // translate to: [0, 2] x [0, 2]
          {
            x: this.viewport.width / 2,
            y: this.viewport.height / -2
          }             // scale to: [0, width] x [-height, 0]
        );

        // applies mat to the transform (world -> normalized)
        this._display = camera.combine(
          mat,
          this._transform
        );
      }
      return this._display;
    }
  });

  /**
   * Getter for the "world" matrix.  This matrix converts from
   * display coordinates into world coordinates.  This is constructed
   * by inverting the "display" matrix.  Read only.
   *
   * @property {mat4} world The world matrix.
   * @name geo.camera#world
   */
  Object.defineProperty(this, 'world', {
    get: function () {
      if (this._world === null) {
        this._world = mat4.invert(
          util.mat4AsArray(),
          this.display
        );
      }
      return this._world;
    }
  });

  /**
   * Getter/setter for the projection type.
   *
   * @property {string} projection The projection type.  One of `parallel` or
   *    `perspective`.
   * @name geo.camera#projection
   * @fires geo.event.camera.projection
   */
  Object.defineProperty(this, 'projection', {
    get: function () {
      return this._projection;
    },
    set: function (type) {
      if (!this.constructor.projection[type]) {
        throw new Error('Unsupported projection type: ' + type);
      }
      if (type !== this._projection) {
        this._projection = type;
        this._createProj();
        this._update();
        this.geoTrigger(geo_event.camera.projection, {
          camera: this,
          projection: type
        });
      }
    }
  });

  /**
   * Getter for the projection matrix.  Read only.
   *
   * @property {mat4} projectionMatrix The projection matrix.
   * @name geo.camera#projectionMatrix
   */
  Object.defineProperty(this, 'projectionMatrix', {
    get: function () {
      return this._proj;
    }
  });

  /**
   * Getter for the transform matrix.  This is the projection multiplied by the
   * view matrix.  Read only.
   *
   * @property {mat4} transform The transform matrix.
   * @name geo.camera#transform
   */
  Object.defineProperty(this, 'transform', {
    get: function () {
      return this._transform;
    }
  });

  /**
   * Getter for the inverse transform matrix.  Read only.
   *
   * @property {mat4} inverse The inverse transform matrix.
   * @name geo.camera#inverse
   */
  Object.defineProperty(this, 'inverse', {
    get: function () {
      return this._inverse;
    }
  });

  /**
   * Getter/setter for the viewport.
   *
   * The viewport consists of a width and height in pixels, plus a left and
   * top offset in pixels.  The offsets are only used to determine if pixel
   * alignment is possible.
   *
   * @property {object} viewport The viewport in pixels.
   * @property {number} viewport.width
   * @property {number} viewport.height
   * @property {number} viewport.top
   * @property {number} viewport.left
   * @name geo.camera#viewport
   * @fires geo.event.camera.viewport
   */
  Object.defineProperty(this, 'viewport', {
    get: function () {
      return {
        width: this._viewport.width,
        height: this._viewport.height,
        left: this._viewport.left,
        top: this._viewport.top
      };
    },
    set: function (viewport) {
      if (!(viewport.width > 0 &&
            viewport.height > 0)) {
        throw new Error('Invalid viewport dimensions');
      }
      if (viewport.width === this._viewport.width &&
          viewport.height === this._viewport.height) {
        return;
      }

      // apply scaling to the view matrix to account for the new aspect ratio
      // without changing the apparent zoom level
      if (this._viewport.width && this._viewport.height) {
        this._scale([
          this._viewport.width / viewport.width,
          this._viewport.height / viewport.height,
          1
        ]);

        // translate by half the difference to keep the center the same
        this._translate([
          (viewport.width - this._viewport.width) / 2,
          (viewport.height - this._viewport.height) / 2,
          0
        ]);
      }

      this._viewport = {
        width: viewport.width,
        height: viewport.height,
        left: viewport.left,
        top: viewport.top
      };
      this._update();
      this.geoTrigger(geo_event.camera.viewport, {
        camera: this,
        viewport: this.viewport
      });
    }
  });

  /**
   * Reset the view matrix to its initial (identity) state.
   * @protected
   * @returns {this} Chainable.
   */
  this._resetView = function () {
    mat4.identity(this._view);
    return this;
  };

  /**
   * Uses `mat4.translate` to translate the camera by the given vector amount.
   * @protected
   * @param {vec3|Array} offset The camera translation vector.
   * @returns {this} Chainable.
   */
  this._translate = function (offset) {
    mat4.translate(this._view, this._view, offset);
    return this;
  };

  /**
   * Uses `mat4.scale` to scale the camera by the given vector amount.
   * @protected
   * @param {vec3|Array} scale The scaling vector.
   * @returns {this} Chainable.
   */
  this._scale = function (scale) {
    mat4.scale(this._view, this._view, scale);
    return this;
  };

  /**
   * Project a vec4 from world space into clipped space [-1, 1] in place.
   * @protected
   * @param {vec4} point The point in world coordinates (mutated).
   * @returns {vec4} The point in clip space coordinates.
   */
  this._worldToClip4 = function (point) {
    return camera.applyTransform(this._transform, point);
  };

  /**
   * Project a vec4 from clipped space into world space in place.
   * @protected
   * @param {vec4} point The point in clipped coordinates (mutated).
   * @returns {vec4} The point in world space coordinates.
   */
  this._clipToWorld4 = function (point) {
    return camera.applyTransform(this._inverse, point);
  };

  /**
   * Apply the camera's projection transform to the given point.
   * @param {vec4} pt a point in clipped coordinates.
   * @returns {vec4} the point in normalized coordinates.
   */
  this.applyProjection = function (pt) {
    var w;
    if (this._projection === 'perspective') {
      w = 1 / (pt[3] || 1);
      pt[0] = w * pt[0];
      pt[1] = w * pt[1];
      pt[2] = w * pt[2];
      pt[3] = w;
    } else {
      pt[3] = 1;
    }
    return pt;
  };

  /**
   * Unapply the camera's projection transform from the given point.
   * @param {vec4} pt a point in normalized coordinates.
   * @returns {vec4} the point in clipped coordinates.
   */
  this.unapplyProjection = function (pt) {
    var w;
    if (this._projection === 'perspective') {
      w = pt[3] || 1;
      pt[0] = w * pt[0];
      pt[1] = w * pt[1];
      pt[2] = w * pt[2];
      pt[3] = w;
    } else {
      pt[3] = 1;
    }
    return pt;
  };

  /**
   * Project a vec4 from world space into viewport space.
   * @param {vec4} point The point in world coordinates (mutated).
   * @returns {vec4} The point in display coordinates.
   *
   * @note For the moment, this computation assumes the following:
   *   * point[3] > 0
   *   * depth range [0, 1]
   *
   * The clip space z and w coordinates are returned with the window
   * x/y coordinates.
   */
  this.worldToDisplay4 = function (point) {
    // This is because z = 0 is the far plane exposed to the user, but
    // internally the far plane is at -2.
    point[2] -= 2;

    // convert to clip space
    this._worldToClip4(point);

    // apply projection specific transformation
    point = this.applyProjection(point);

    // convert to display space
    point[0] = this._viewport.width * (1 + point[0]) / 2.0;
    point[1] = this._viewport.height * (1 - point[1]) / 2.0;
    point[2] = (1 + point[2]) / 2.0;
    return point;
  };

  /**
   * Project a vec4 from display space into world space in place.
   * @param {vec4} point The point in display coordinates (mutated).
   * @returns {vec4} The point in world space coordinates.
   *
   * @note For the moment, this computation assumes the following:
   *   * point[3] > 0
   *   * depth range [0, 1]
   */
  this.displayToWorld4 = function (point) {
    // convert to clip space
    point[0] = 2 * point[0] / this._viewport.width - 1;
    point[1] = -2 * point[1] / this._viewport.height + 1;
    point[2] = 2 * point[2] - 1;

    // invert projection transform
    point = this.unapplyProjection(point);

    // convert to world coordinates
    this._clipToWorld4(point);

    // move far surface to z = 0
    point[2] += 2;
    return point;
  };

  /**
   * Project a point object from world space into viewport space.
   * @param {object} point The point in world coordinates.
   * @param {number} point.x
   * @param {number} point.y
   * @returns {object} The point in display coordinates.
   */
  this.worldToDisplay = function (point) {
    // define some magic numbers:
    var z = 0, // z coordinate of the surface in world coordinates
        w = 1; // enables perspective divide (i.e. for point conversion)
    point = this.worldToDisplay4(
      [point.x, point.y, z, w]
    );
    return {x: point[0], y: point[1]};
  };

  /**
   * Project a point object from viewport space into world space.
   * @param {object} point The point in display coordinates.
   * @param {number} point.x
   * @param {number} point.y
   * @returns {object} The point in world coordinates.
   */
  this.displayToWorld = function (point) {
    // define some magic numbers:
    var z = 1, // the z coordinate of the surface
        w = 2; // perspective divide at z = 1
    point = this.displayToWorld4(
      [point.x, point.y, z, w]
    );
    return {x: point[0], y: point[1]};
  };

  /**
   * Calculate the current bounds in world coordinates from the
   * current view matrix.  This computes a matrix vector multiplication
   * so the result is cached for public facing methods.
   *
   * @protected
   * @returns {object} bounds object.
   */
  this._getBounds = function () {
    var ul, ur, ll, lr, bds = {};

    // get corners
    ul = this.displayToWorld({x: 0, y: 0});
    ur = this.displayToWorld({x: this._viewport.width, y: 0});
    ll = this.displayToWorld({x: 0, y: this._viewport.height});
    lr = this.displayToWorld({
      x: this._viewport.width,
      y: this._viewport.height
    });

    bds.left = Math.min(ul.x, ur.x, ll.x, lr.x);
    bds.bottom = Math.min(ul.y, ur.y, ll.y, lr.y);
    bds.right = Math.max(ul.x, ur.x, ll.x, lr.x);
    bds.top = Math.max(ul.y, ur.y, ll.y, lr.y);

    return bds;
  };

  /**
   * Sets the view matrix so that the given world bounds
   * are in view.  To account for the viewport aspect ratio,
   * the resulting bounds may be larger in width or height than
   * the requested bound, but should be centered in the frame.
   *
   * @protected
   * @param {object} bounds
   * @param {number} bounds.left
   * @param {number} bounds.right
   * @param {number} bounds.bottom
   * @param {number} bounds.top
   * @param {number?} bounds.near Currently ignored.
   * @param {number?} bounds.far Currently ignored.
   * @returns {this} Chainable.
   */
  this._setBounds = function (bounds) {
    var size = {
      width: bounds.right - bounds.left,
      height: bounds.top - bounds.bottom
    };
    var center = {
      x: (bounds.left + bounds.right) / 2,
      y: (bounds.bottom + bounds.top) / 2
    };

    this._viewFromCenterSizeRotation(center, size, 0);
    return this;
  };

  /**
   * Sets the view matrix so that the given world center is centered, at
   * least a certain width and height are visible, and a rotation is applied.
   * The resulting bounds may be larger in width or height than the values if
   * the viewport is a different aspect ratio.
   *
   * @protected
   * @param {object} center Center of the view in gcs coordinates.
   * @param {number} center.x
   * @param {number} center.y
   * @param {object} size Minimum size of the view in gcs units.
   * @param {number} size.width
   * @param {number} size.height
   * @param {number} rotation in clockwise radians.  Optional.
   * @returns {this} Chainable.
   */
  this._viewFromCenterSizeRotation = function (center, size, rotation) {
    var translate = util.vec3AsArray(),
        scale = util.vec3AsArray(),
        c_ar, v_ar, w, h;

    // reset view to the identity
    this._resetView();

    w = Math.abs(size.width);
    h = Math.abs(size.height);
    c_ar = w / h;
    v_ar = this._viewport.width / this._viewport.height;

    if (c_ar >= v_ar) {
      // grow camera bounds vertically
      h = w / v_ar;
      scale[0] = 2 / w;
      scale[1] = 2 / h;
    } else {
      // grow bounds horizontally
      w = h * v_ar;
      scale[0] = 2 / w;
      scale[1] = 2 / h;
    }

    scale[2] = 1;
    this._scale(scale);

    if (rotation) {
      this._rotate(rotation);
    }

    // translate to the new center.
    translate[0] = -center.x;
    translate[1] = -center.y;
    translate[2] = 0;

    this._translate(translate);

    return this;
  };

  /**
   * Sets the view matrix so that the given world center is centered, at
   * least a certain width and height are visible, and a rotation is applied.
   * The resulting bounds may be larger in width or height than the values if
   * the viewport is a different aspect ratio.
   *
   * @param {object} center Center of the view in gcs coordinates.
   * @param {number} center.x
   * @param {number} center.y
   * @param {object} size Minimum size of the view in gcs units.
   * @param {number} size.width
   * @param {number} size.height
   * @param {number} rotation in clockwise radians.  Optional.
   * @returns {this} Chainable.
   */
  this.viewFromCenterSizeRotation = function (center, size, rotation) {
    this._viewFromCenterSizeRotation(center, size, rotation);
    this._update();
    return this;
  };

  /**
   * Pans the view matrix by the given amount.
   *
   * @param {object} offset The delta in world space coordinates.
   * @param {number} offset.x
   * @param {number} offset.y
   * @param {number} [offset.z=0]
   * @returns {this} Chainable.
   */
<<<<<<< HEAD
  this.pan = function (offset) {
    if (!offset.x && !offset.y && !offset.z) {
      return;
    }
    this._translate([
      offset.x,
      offset.y,
      offset.z || 0
    ]);
    this._update();
    return this;
=======
  camera.bounds = {
    left: -1,
    right: 1,
    top: 1,
    bottom: -1,
    far: -100000,
    near: 100000
>>>>>>> 6fb7225f
  };

  /**
   * Zooms the view matrix by the given amount.
   *
   * @param {number} zoom The zoom scale to apply
   * @returns {this} Chainable.
   */
  this.zoom = function (zoom) {
    if (zoom === 1) {
      return;
    }
    mat4.scale(this._view, this._view, [
      zoom,
      zoom,
      zoom
    ]);
    this._update();
    return this;
  };

  /**
   * Rotate the view matrix by the given amount.
   *
   * @param {number} rotation Counter-clockwise rotation angle in radians.
   * @param {object} center Center of rotation in world space coordinates.
   * @param {vec3} [axis=[0, 0, -1]] axis of rotation.
   * @returns {this} Chainable.
   */
  this._rotate = function (rotation, center, axis) {
    if (!rotation) {
      return;
    }
    axis = axis || [0, 0, -1];
    if (!center) {
      center = [0, 0, 0];
    } else if (center.x !== undefined) {
      center = [center.x || 0, center.y || 0, center.z || 0];
    }
    var invcenter = [-center[0], -center[1], -center[2]];
    mat4.translate(this._view, this._view, center);
    mat4.rotate(this._view, this._view, rotation, axis);
    mat4.translate(this._view, this._view, invcenter);
    return this;
  };

  /**
   * Returns a CSS transform that converts (by default) from world coordinates
   * into display coordinates.  This allows users of this module to
   * position elements using world coordinates directly inside DOM
   * elements.
   *
   * @note This transform will not take into account projection specific
   * transforms.  For perspective projections, one can use the properties
   * `perspective` and `perspective-origin` to apply the projection
   * in css directly.
   *
   * @param {string} transform The transform to return
   *   * display
   *   * world
   * @returns {string} The css transform string
   */
  this.css = function (transform) {
    var m;
    switch ((transform || '').toLowerCase()) {
      case 'display':
      case '':
        m = this.display;
        break;
      case 'world':
        m = this.world;
        break;
      default:
        throw new Error('Unknown transform ' + transform);
    }
    return camera.css(m);
  };

  /**
   * Represent a glmatrix as a pretty-printed string.
   * @param {mat4} mat A 4 x 4 matrix.
   * @param {number} prec The number of decimal places.
   * @returns {string}
   */
  this.ppMatrix = function (mat, prec) {
    var t = mat;
    prec = prec || 2;
    function f(i) {
      var d = t[i], s = d.toExponential(prec);
      if (d >= 0) {
        s = ' ' + s;
      }
      return s;
    }
    return [
      [f(0), f(4), f(8), f(12)].join(' '),
      [f(1), f(5), f(9), f(13)].join(' '),
      [f(2), f(6), f(10), f(14)].join(' '),
      [f(3), f(7), f(11), f(15)].join(' ')
    ].join('\n');
  };

  /**
   * Pretty print the transform matrix.
   * @returns {string} A string representation of the matrix.
   */
  this.toString = function () {
    return this.ppMatrix(this._transform);
  };

  /**
   * Return a debugging string of the current camera state.
   * @returns {string} A string with the camera state.
   */
  this.debug = function () {
    return [
      'bounds',
      JSON.stringify(this.bounds),
      'view:',
      this.ppMatrix(this._view),
      'projection:',
      this.ppMatrix(this._proj),
      'transform:',
      this.ppMatrix(this._transform)
    ].join('\n');
  };

  /**
   * Represent the value of the camera as its transform matrix.
   * @returns {mat4} The transform matrix.
   */
  this.valueOf = function () {
    return this._transform;
  };

  // initialize the view matrix
  this._resetView();

  // set up the projection matrix
  this.projection = spec.projection || 'parallel';

  // initialize the viewport
  if (spec.viewport) {
    this.viewport = spec.viewport;
  }

  // trigger an initial update to set up the camera state
  this._update();

  return this;
};

/**
 * Supported projection types.
 */
camera.projection = {
  perspective: true,
  parallel: true
};

/**
 * Camera clipping bounds, probably shouldn't be modified.
 */
camera.bounds = {
  left: -1,
  right: 1,
  top: 1,
  bottom: -1,
  far: -2,
  near: -1
};

/**
 * Output a mat4 as a css transform.
 * @param {mat4} t A matrix transform.
 * @returns {string} A css transform string.
 */
camera.css = function (t) {
  return (
    'matrix3d(' +
      [
        t[0].toFixed(20),
        t[1].toFixed(20),
        t[2].toFixed(20),
        t[3].toFixed(20),
        t[4].toFixed(20),
        t[5].toFixed(20),
        t[6].toFixed(20),
        t[7].toFixed(20),
        t[8].toFixed(20),
        t[9].toFixed(20),
        t[10].toFixed(20),
        t[11].toFixed(20),
        t[12].toFixed(20),
        t[13].toFixed(20),
        t[14].toFixed(20),
        t[15].toFixed(20)
      ].join(',') +
    ')'
  );
};

/**
 * Generate a mat4 representing an affine coordinate transformation.
 *
 * For the following affine transform:
 *
 *    x |-> m * (x + a) + b
 *
 * applies the css transform:
 *
 *    translate(b) scale(m) translate(a) .
 *
 * If a parameter is `null` or `undefined`, that component is skipped.
 *
 * @param {object?} pre Coordinate offset **before** scaling.
 * @param {object?} scale Coordinate scaling.
 * @param {object?} post Coordinate offset **after** scaling.
 * @returns {mat4} The new transform matrix.
 */
camera.affine = function (pre, scale, post) {
  var mat = util.mat4AsArray();

  // Note: mat4 operations are applied to the right side of the current
  // transform, so the first applied here is the last applied to the
  // coordinate.
  if (post) {
    mat4.translate(mat, mat, [post.x || 0, post.y || 0, post.z || 0]);
  }
  if (scale) {
    mat4.scale(mat, mat, [scale.x || 1, scale.y || 1, scale.z || 1]);
  }
  if (pre) {
    mat4.translate(mat, mat, [pre.x || 0, pre.y || 0, pre.z || 0]);
  }
  return mat;
};

/**
 * Apply the given transform matrix to a point in place.
 * @param {mat4} t
 * @param {vec4} pt
 * @returns {vec4}
 */
camera.applyTransform = function (t, pt) {
  return vec4.transformMat4(pt, pt, t);
};

/**
 * Combine two transforms by multiplying their matrix representations.
 * @note The second transform provided will be the first applied in the
 * coordinate transform.
 * @param {mat4} A
 * @param {mat4} B
 * @returns {mat4} A * B
 */
camera.combine = function (A, B) {
  return mat4.multiply(util.mat4AsArray(), A, B);
};

inherit(camera, object);
module.exports = camera;<|MERGE_RESOLUTION|>--- conflicted
+++ resolved
@@ -709,7 +709,6 @@
    * @param {number} [offset.z=0]
    * @returns {this} Chainable.
    */
-<<<<<<< HEAD
   this.pan = function (offset) {
     if (!offset.x && !offset.y && !offset.z) {
       return;
@@ -721,15 +720,6 @@
     ]);
     this._update();
     return this;
-=======
-  camera.bounds = {
-    left: -1,
-    right: 1,
-    top: 1,
-    bottom: -1,
-    far: -100000,
-    near: 100000
->>>>>>> 6fb7225f
   };
 
   /**
@@ -898,8 +888,8 @@
   right: 1,
   top: 1,
   bottom: -1,
-  far: -2,
-  near: -1
+  far: -100000,
+  near: 100000
 };
 
 /**
