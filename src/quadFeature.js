--- conflicted
+++ resolved
@@ -163,23 +163,15 @@
             util.pointInPolygon(coordinate, poly2)) {
           indices.push(quad.idx);
           found.push(data[quad.idx]);
-<<<<<<< HEAD
-=======
           /* If a point is in the quad (based on pointInPolygon, above), check
            * where in the quad it is located.  We want to output coordinates
            * where the upper-left is (0, 0) and the lower-right is (1, 1). */
->>>>>>> 6c9cd902
           coordbasis = util.pointTo2DTriangleBasis(
             coordinate, poly1[0], poly1[1], poly1[2]);
           if (!coordbasis || coordbasis.x + coordbasis.y > 1) {
             coordbasis = util.pointTo2DTriangleBasis(
               coordinate, poly2[2], poly2[1], poly2[0]);
             if (coordbasis) {
-<<<<<<< HEAD
-              coordbasis.x = 1 - coordbasis.x;
-            }
-          } else {
-=======
               /* In the second triangle, (0, 0) is upper-right, (1, 0) is
                * upper-left, and (0, 1) is lower-right.  Invert x to get to
                * the desired output coordinates. */
@@ -189,7 +181,6 @@
             /* In the first triangle, (0, 0) is lower-left, (1, 0) is lower-
              * right, and (0, 1) is upper-left.  Invert y to get to the
              * desired output coordinates. */
->>>>>>> 6c9cd902
             coordbasis.y = 1 - coordbasis.y;
           }
           if (coordbasis) {
@@ -519,11 +510,7 @@
   imageFixedScale: 'quad.imageFixedScale',
   /* support for arbitrary quad images */
   imageFull: 'quad.imageFull',
-<<<<<<< HEAD
-  /* support for canvas as images */
-=======
-  /* support for canvas as content in image quads*/
->>>>>>> 6c9cd902
+  /* support for canvas elements as content in image quads */
   canvas: 'quad.canvas'
 };
 
